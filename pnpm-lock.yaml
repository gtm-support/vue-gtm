--- conflicted
+++ resolved
@@ -11,15 +11,6 @@
   eslint-plugin-jsdoc: ~39.3.6
   eslint-plugin-prettier: ~4.2.1
   eslint-plugin-spellcheck: ~0.0.19
-<<<<<<< HEAD
-  jsdom: ~19.0.0
-  prettier: 2.6.2
-  prettier-plugin-organize-imports: ~2.3.4
-  typescript: ~4.6.4
-  vitest: ~0.12.6
-  vue: ^2.6.14
-  vue-router: ^3.5.3
-=======
   jsdom: ~20.0.1
   prettier: 2.7.1
   prettier-plugin-organize-imports: ~3.1.1
@@ -27,40 +18,12 @@
   typescript: ~4.8.4
   vite: ~3.1.6
   vite-plugin-dts: ~1.6.5
-  vitest: ~0.23.4
-  vue: ^3.2.40
-  vue-router: ^4.1.0
->>>>>>> 4536411c
+  vitest: ~0.24.0
+  vue: ^2.7.10
+  vue-router: ^3.6.5
 
 dependencies:
   '@gtm-support/core': 2.0.0
-
-<<<<<<< HEAD
-devDependencies:
-  '@typescript-eslint/eslint-plugin': 5.23.0_c63nfttrfhylg3zmgcxfslaw44
-  '@typescript-eslint/parser': 5.23.0_hcfsmds2fshutdssjqluwm76uu
-  eslint: 8.15.0
-  eslint-config-prettier: 8.5.0_eslint@8.15.0
-  eslint-define-config: 1.4.1
-  eslint-gitignore: 0.1.0_eslint@8.15.0
-  eslint-plugin-jsdoc: 39.2.9_eslint@8.15.0
-  eslint-plugin-prettier: 4.0.0_iqftbjqlxzn3ny5nablrkczhqi
-  eslint-plugin-spellcheck: 0.0.19_eslint@8.15.0
-  jsdom: 19.0.0
-  prettier: 2.6.2
-  prettier-plugin-organize-imports: 2.3.4_igyi7w6qm73tfaya7seiivlrqu
-  typescript: 4.6.4
-  vitest: 0.12.6_jsdom@19.0.0
-  vue: 2.6.14
-  vue-router: 3.5.3
-
-packages:
-
-  /@es-joy/jsdoccomment/0.29.0:
-    resolution: {integrity: sha512-4yKy5t+/joLihG+ei6CCU6sc08sjUdEdXCQ2U+9h9VP13EiqHQ4YMgDC18ys/AsLdJDBX3KRx/AWY6PR7hn52Q==}
-=======
-optionalDependencies:
-  vue-router: 4.1.5_vue@3.2.40
 
 devDependencies:
   '@typescript-eslint/eslint-plugin': 5.39.0_xyciw6oqjoiiono4dhv3uhn5my
@@ -79,18 +42,21 @@
   typescript: 4.8.4
   vite: 3.1.6
   vite-plugin-dts: 1.6.5_vite@3.1.6
-  vitest: 0.23.4_jsdom@20.0.1
-  vue: 3.2.40
+  vitest: 0.24.0_jsdom@20.0.1
+  vue: 2.7.10
+  vue-router: 3.6.5_vue@2.7.10
 
 packages:
 
   /@babel/helper-string-parser/7.18.10:
     resolution: {integrity: sha512-XtIfWmeNY3i4t7t4D2t02q50HvqHybPqW2ki1kosnvWCwuCMeo81Jf0gwr85jy/neUdg5XDdeFE/80DXiO+njw==}
     engines: {node: '>=6.9.0'}
+    dev: true
 
   /@babel/helper-validator-identifier/7.19.1:
     resolution: {integrity: sha512-awrNfaMtnHUr653GgGEs++LlAvW6w+DcPrOliSMXWCKo597CwL5Acf/wWdNkf/tfEQE3mjkeD1YOVZOUV/od1w==}
     engines: {node: '>=6.9.0'}
+    dev: true
 
   /@babel/parser/7.19.3:
     resolution: {integrity: sha512-pJ9xOlNWHiy9+FuFP09DEAFbAn4JskgRsVcc169w2xRBC3FRGuQEwjeIMMND9L2zc0iEhO/tGv4Zq+km+hxNpQ==}
@@ -98,6 +64,7 @@
     hasBin: true
     dependencies:
       '@babel/types': 7.19.3
+    dev: true
 
   /@babel/types/7.19.3:
     resolution: {integrity: sha512-hGCaQzIY22DJlDh9CH7NOxgKkFjBk0Cw9xDO1Xmh2151ti7wiGfQ3LauXzL4HP1fmFlTX6XjpRETTpUcv7wQLw==}
@@ -106,10 +73,10 @@
       '@babel/helper-string-parser': 7.18.10
       '@babel/helper-validator-identifier': 7.19.1
       to-fast-properties: 2.0.0
+    dev: true
 
   /@es-joy/jsdoccomment/0.31.0:
     resolution: {integrity: sha512-tc1/iuQcnaiSIUVad72PBierDFpsxdUHtEF/OrfqvM1CBAsIoMP51j52jTMb3dXriwhieTo289InzZj72jL3EQ==}
->>>>>>> 4536411c
     engines: {node: ^14 || ^16 || ^17 || ^18}
     dependencies:
       comment-parser: 1.3.1
@@ -439,87 +406,14 @@
       eslint-visitor-keys: 3.3.0
     dev: true
 
-<<<<<<< HEAD
-=======
-  /@vue/compiler-core/3.2.40:
-    resolution: {integrity: sha512-2Dc3Stk0J/VyQ4OUr2yEC53kU28614lZS+bnrCbFSAIftBJ40g/2yQzf4mPBiFuqguMB7hyHaujdgZAQ67kZYA==}
+  /@vue/compiler-sfc/2.7.10:
+    resolution: {integrity: sha512-55Shns6WPxlYsz4WX7q9ZJBL77sKE1ZAYNYStLs6GbhIOMrNtjMvzcob6gu3cGlfpCR4bT7NXgyJ3tly2+Hx8Q==}
     dependencies:
       '@babel/parser': 7.19.3
-      '@vue/shared': 3.2.40
-      estree-walker: 2.0.2
-      source-map: 0.6.1
-
-  /@vue/compiler-dom/3.2.40:
-    resolution: {integrity: sha512-OZCNyYVC2LQJy4H7h0o28rtk+4v+HMQygRTpmibGoG9wZyomQiS5otU7qo3Wlq5UfHDw2RFwxb9BJgKjVpjrQw==}
-    dependencies:
-      '@vue/compiler-core': 3.2.40
-      '@vue/shared': 3.2.40
-
-  /@vue/compiler-sfc/3.2.40:
-    resolution: {integrity: sha512-tzqwniIN1fu1PDHC3CpqY/dPCfN/RN1thpBC+g69kJcrl7mbGiHKNwbA6kJ3XKKy8R6JLKqcpVugqN4HkeBFFg==}
-    dependencies:
-      '@babel/parser': 7.19.3
-      '@vue/compiler-core': 3.2.40
-      '@vue/compiler-dom': 3.2.40
-      '@vue/compiler-ssr': 3.2.40
-      '@vue/reactivity-transform': 3.2.40
-      '@vue/shared': 3.2.40
-      estree-walker: 2.0.2
-      magic-string: 0.25.9
       postcss: 8.4.17
       source-map: 0.6.1
-
-  /@vue/compiler-ssr/3.2.40:
-    resolution: {integrity: sha512-80cQcgasKjrPPuKcxwuCx7feq+wC6oFl5YaKSee9pV3DNq+6fmCVwEEC3vvkf/E2aI76rIJSOYHsWSEIxK74oQ==}
-    dependencies:
-      '@vue/compiler-dom': 3.2.40
-      '@vue/shared': 3.2.40
-
-  /@vue/devtools-api/6.4.3:
-    resolution: {integrity: sha512-9WCRwdROJvWcHAdyrR7SZMM/qUvllDZnpndHXokThkUsjnJ2xe4/pvsH9FZrxFe22L+JmDKczL79HjLJ7DK9rg==}
-    dev: false
-    optional: true
-
-  /@vue/reactivity-transform/3.2.40:
-    resolution: {integrity: sha512-HQUCVwEaacq6fGEsg2NUuGKIhUveMCjOk8jGHqLXPI2w6zFoPrlQhwWEaINTv5kkZDXKEnCijAp+4gNEHG03yw==}
-    dependencies:
-      '@babel/parser': 7.19.3
-      '@vue/compiler-core': 3.2.40
-      '@vue/shared': 3.2.40
-      estree-walker: 2.0.2
-      magic-string: 0.25.9
-
-  /@vue/reactivity/3.2.40:
-    resolution: {integrity: sha512-N9qgGLlZmtUBMHF9xDT4EkD9RdXde1Xbveb+niWMXuHVWQP5BzgRmE3SFyUBBcyayG4y1lhoz+lphGRRxxK4RA==}
-    dependencies:
-      '@vue/shared': 3.2.40
-
-  /@vue/runtime-core/3.2.40:
-    resolution: {integrity: sha512-U1+rWf0H8xK8aBUZhnrN97yoZfHbjgw/bGUzfgKPJl69/mXDuSg8CbdBYBn6VVQdR947vWneQBFzdhasyzMUKg==}
-    dependencies:
-      '@vue/reactivity': 3.2.40
-      '@vue/shared': 3.2.40
-
-  /@vue/runtime-dom/3.2.40:
-    resolution: {integrity: sha512-AO2HMQ+0s2+MCec8hXAhxMgWhFhOPJ/CyRXnmTJ6XIOnJFLrH5Iq3TNwvVcODGR295jy77I6dWPj+wvFoSYaww==}
-    dependencies:
-      '@vue/runtime-core': 3.2.40
-      '@vue/shared': 3.2.40
-      csstype: 2.6.21
-
-  /@vue/server-renderer/3.2.40_vue@3.2.40:
-    resolution: {integrity: sha512-gtUcpRwrXOJPJ4qyBpU3EyxQa4EkV8I4f8VrDePcGCPe4O/hd0BPS7v9OgjIQob6Ap8VDz9G+mGTKazE45/95w==}
-    peerDependencies:
-      vue: 3.2.40
-    dependencies:
-      '@vue/compiler-ssr': 3.2.40
-      '@vue/shared': 3.2.40
-      vue: 3.2.40
-
-  /@vue/shared/3.2.40:
-    resolution: {integrity: sha512-0PLQ6RUtZM0vO3teRfzGi4ltLUO5aO+kLgwh4Um3THSR03rpQWLTuRCkuO5A41ITzwdWeKdPHtSARuPkoo5pCQ==}
-
->>>>>>> 4536411c
+    dev: true
+
   /abab/2.0.6:
     resolution: {integrity: sha512-j2afSsaIENvHZN2B8GOpF566vZ5WVk5opAiMTvWgaQT8DkbOqsTfvNAvHoRGU2zzP8cPoqys+xHTRDWW8L+/BA==}
     dev: true
@@ -740,12 +634,10 @@
       cssom: 0.3.8
     dev: true
 
-<<<<<<< HEAD
-=======
-  /csstype/2.6.21:
-    resolution: {integrity: sha512-Z1PhmomIfypOpoMjRQB70jfvy/wxT50qW08YXO5lMIJkrdq4yOTR+AW7FqutScmB9NkLwxo+jU+kZLbofZZq/w==}
-
->>>>>>> 4536411c
+  /csstype/3.1.1:
+    resolution: {integrity: sha512-DJR/VvkAvSZW9bTouZue2sSxDwdTN92uHjqeKVm+0dAqdfNykRzQ95tay8aXMBAAPpUiq4Qcug2L7neoRh2Egw==}
+    dev: true
+
   /data-urls/3.0.2:
     resolution: {integrity: sha512-Jy/tj3ldjZJo63sVAvg6LHt2mHvl4V6AgRAmNDtLdm7faqtsx+aJG42rsyCo9JCoRVKwPFzKlIPx3DIibwSIaQ==}
     engines: {node: '>=12'}
@@ -1291,12 +1183,6 @@
     engines: {node: '>=4.0'}
     dev: true
 
-<<<<<<< HEAD
-=======
-  /estree-walker/2.0.2:
-    resolution: {integrity: sha512-Rfkk/Mp/DL7JVje3u18FxFujQlTNR2q6QfMSMB7AvCBx91NGj/ba3kCfza0f6dVDbw7YlRf/nDrn7pQrCCyQ/w==}
-
->>>>>>> 4536411c
   /esutils/2.0.3:
     resolution: {integrity: sha512-kVscqXk4OCp68SZ0dkgEKVi6/8ij300KBWTJq32P/dYeWTSwK41WyTxalN1eRmA5Z9UU/LX9D7FWSmV9SAYx6g==}
     engines: {node: '>=0.10.0'}
@@ -1862,14 +1748,6 @@
       yallist: 4.0.0
     dev: true
 
-<<<<<<< HEAD
-=======
-  /magic-string/0.25.9:
-    resolution: {integrity: sha512-RmF0AsMzgt25qzqqLc1+MbHmhdx0ojF2Fvs4XnOqz2ZOBXzzkEwc/dJQZCYHAn7v1jbVOjAZfK8msRn4BxO4VQ==}
-    dependencies:
-      sourcemap-codec: 1.4.8
-
->>>>>>> 4536411c
   /merge2/1.4.1:
     resolution: {integrity: sha512-8q7VEgMJW4J8tcfVPy8g09NcQwZdbwFEqhe/WZkoIzjn/3TGDwtOCYtXGxA3O8tPzpczCCDgv+P2P5y00ZJOOg==}
     engines: {node: '>= 8'}
@@ -1922,6 +1800,7 @@
     resolution: {integrity: sha512-MqBkQh/OHTS2egovRtLk45wEyNXwF+cokD+1YPf9u5VfJiRdAiRwB2froX5Co9Rh20xs4siNPm8naNotSD6RBw==}
     engines: {node: ^10 || ^12 || ^13.7 || ^14 || >=15.0.1}
     hasBin: true
+    dev: true
 
   /natural-compare/1.4.0:
     resolution: {integrity: sha512-OWND8ei3VtNC9h7V60qff3SVobHr996CTwgxubgyQYEpg290h9J0buyECNNJexkFm5sOajh5G116RYA1c8ZMSw==}
@@ -2041,6 +1920,7 @@
 
   /picocolors/1.0.0:
     resolution: {integrity: sha512-1fygroTLlHu66zi26VoTDv8yRgm0Fccecssto+MhsZ0D/DGW2sm8E8AjW7NU5VVTRt5GxbeZ5qBuJr+HyLYkjQ==}
+    dev: true
 
   /picomatch/2.3.1:
     resolution: {integrity: sha512-JU3teHTNjmE2VCGFzuY8EXzCDVwEqB2a8fsIvwaStHhAWJEeVd1o1QD80CU6+ZdEXXSLbSsuLwJjkCBWqRQUVA==}
@@ -2054,6 +1934,7 @@
       nanoid: 3.3.4
       picocolors: 1.0.0
       source-map-js: 1.0.2
+    dev: true
 
   /prelude-ls/1.1.2:
     resolution: {integrity: sha512-ESF23V4SKG6lVSGZgYNpbsiaAkdab6ZgOxe52p7+Kid3W3u3bxR4Vfd/o21dmN7jSt0IwgZ4v5MUd26FEtXE9w==}
@@ -2235,19 +2116,12 @@
   /source-map-js/1.0.2:
     resolution: {integrity: sha512-R0XvVJ9WusLiqTCEiGCmICCMplcCkIwwR11mOSD9CR5u+IXYdiseeEuXCVAjS54zqwkLcPNnmU4OeJ6tUrWhDw==}
     engines: {node: '>=0.10.0'}
+    dev: true
 
   /source-map/0.6.1:
     resolution: {integrity: sha512-UjgapumWlbMhkBgzT7Ykc5YXUT46F0iKu8SGXq0bcwP5dz/h0Plj6enJqjz1Zbq2l5WaqYnrVbwWOWMyF3F47g==}
     engines: {node: '>=0.10.0'}
-<<<<<<< HEAD
-    requiresBuild: true
-    dev: true
-    optional: true
-=======
-
-  /sourcemap-codec/1.4.8:
-    resolution: {integrity: sha512-9NykojV5Uih4lgo5So5dtw+f0JgJX30KCNI8gwhz2J9A15wD0Ml6tjHKwf6fTSa6fAdVBdZeNOs9eJ71qCk8vA==}
->>>>>>> 4536411c
+    dev: true
 
   /spdx-exceptions/2.3.0:
     resolution: {integrity: sha512-/tTrYOC7PPI1nUAgx34hUpqXuyJG+DTHJTnIULG4rDygi4xu/tfgmq1e1cIRwRzwZgo4NLySi+ricLkZkw4i5A==}
@@ -2341,13 +2215,11 @@
     engines: {node: '>=14.0.0'}
     dev: true
 
-<<<<<<< HEAD
-=======
   /to-fast-properties/2.0.0:
     resolution: {integrity: sha512-/OaKK0xYrs3DmxRYqL/yDc+FxFUVYhDlXMhRmv3z915w2HF1tnN1omB354j8VUGO/hbRzyD6Y3sA7v7GS/ceog==}
     engines: {node: '>=4'}
-
->>>>>>> 4536411c
+    dev: true
+
   /to-regex-range/5.0.1:
     resolution: {integrity: sha512-65P7iz6X5yEr1cwcgvQxbbIw7Uk3gOy5dIdtZ4rDveLqhrdJP+Li/Hx6tyK0NEb+2GCyneCMJiGqrADCSNk8sQ==}
     engines: {node: '>=8.0'}
@@ -2511,8 +2383,8 @@
       fsevents: 2.3.2
     dev: true
 
-  /vitest/0.23.4_jsdom@20.0.1:
-    resolution: {integrity: sha512-iukBNWqQAv8EKDBUNntspLp9SfpaVFbmzmM0sNcnTxASQZMzRw3PsM6DMlsHiI+I6GeO5/sYDg3ecpC+SNFLrQ==}
+  /vitest/0.24.0_jsdom@20.0.1:
+    resolution: {integrity: sha512-k5j3FPTor+MJx2x0pDW2gtVk+s9VC6nSHT3SoqOIk9Je5fFpPgict+Xy2eAVXUogvSixs45Ya1oZk+oK93BO0w==}
     engines: {node: '>=v14.16.0'}
     hasBin: true
     peerDependencies:
@@ -2553,41 +2425,20 @@
       - terser
     dev: true
 
-<<<<<<< HEAD
-  /vue-router/3.5.3:
-    resolution: {integrity: sha512-FUlILrW3DGitS2h+Xaw8aRNvGTwtuaxrRkNSHWTizOfLUie7wuYwezeZ50iflRn8YPV5kxmU2LQuu3nM/b3Zsg==}
-    dev: true
-
-  /vue/2.6.14:
-    resolution: {integrity: sha512-x2284lgYvjOMj3Za7kqzRcUSxBboHqtgRE2zlos1qWaOye5yUmHn42LB1250NJBLRwEcdrB0JRwyPTEPhfQjiQ==}
-    dev: true
-
-  /w3c-hr-time/1.0.2:
-    resolution: {integrity: sha512-z8P5DvDNjKDoFIHK7q8r8lackT6l+jo/Ye3HOle7l9nICP9lf1Ci25fy9vHd0JOWewkIFzXIEig3TdKT7JQ5fQ==}
-    dependencies:
-      browser-process-hrtime: 1.0.0
-    dev: true
-=======
-  /vue-router/4.1.5_vue@3.2.40:
-    resolution: {integrity: sha512-IsvoF5D2GQ/EGTs/Th4NQms9gd2NSqV+yylxIyp/OYp8xOwxmU8Kj/74E9DTSYAyH5LX7idVUngN3JSj1X4xcQ==}
-    requiresBuild: true
+  /vue-router/3.6.5_vue@2.7.10:
+    resolution: {integrity: sha512-VYXZQLtjuvKxxcshuRAwjHnciqZVoXAjTjcqBTz4rKc8qih9g9pI3hbDjmqXaHdgL3v8pV6P8Z335XvHzESxLQ==}
     peerDependencies:
-      vue: ^3.2.0
-    dependencies:
-      '@vue/devtools-api': 6.4.3
-      vue: 3.2.40
-    dev: false
-    optional: true
-
-  /vue/3.2.40:
-    resolution: {integrity: sha512-1mGHulzUbl2Nk3pfvI5aXYYyJUs1nm4kyvuz38u4xlQkLUn1i2R7nDbI4TufECmY8v1qNBHYy62bCaM+3cHP2A==}
-    dependencies:
-      '@vue/compiler-dom': 3.2.40
-      '@vue/compiler-sfc': 3.2.40
-      '@vue/runtime-dom': 3.2.40
-      '@vue/server-renderer': 3.2.40_vue@3.2.40
-      '@vue/shared': 3.2.40
->>>>>>> 4536411c
+      vue: ^2
+    dependencies:
+      vue: 2.7.10
+    dev: true
+
+  /vue/2.7.10:
+    resolution: {integrity: sha512-HmFC70qarSHPXcKtW8U8fgIkF6JGvjEmDiVInTkKZP0gIlEPhlVlcJJLkdGIDiNkIeA2zJPQTWJUI4iWe+AVfg==}
+    dependencies:
+      '@vue/compiler-sfc': 2.7.10
+      csstype: 3.1.1
+    dev: true
 
   /w3c-xmlserializer/3.0.0:
     resolution: {integrity: sha512-3WFqGEgSXIyGhOmAFtlicJNMjEps8b1MG31NCA0/vOF9+nKMUW1ckhi9cnNHmf88Rzw5V+dwIwsm2C7X8k9aQg==}
