--- conflicted
+++ resolved
@@ -1,13 +1,7 @@
-<<<<<<< HEAD
-import { assertIsGtmId, loadScript, LoadScriptOptions } from '@gtm-support/core';
-import _Vue, { PluginObject } from 'vue';
-import { DEFAULT_CONFIG, VueGtmContainer, VueGtmQueryParams, VueGtmUseOptions } from './config';
-import GtmPlugin from './plugin';
-=======
 import type { GtmIdContainer, GtmQueryParams, GtmSupportOptions, LoadScriptOptions } from '@gtm-support/core';
 import { GtmSupport as GtmPlugin, loadScript } from '@gtm-support/core';
-import { App, nextTick, Plugin } from 'vue';
-import type { Router } from 'vue-router';
+import _Vue, { PluginObject } from 'vue';
+import type Router from 'vue-router';
 
 /**
  * Options passed to the plugin.
@@ -26,7 +20,6 @@
    */
   trackOnNextTick?: boolean;
 }
->>>>>>> 3cd4e268
 
 let gtmPlugin: GtmPlugin | undefined;
 
@@ -36,34 +29,13 @@
  * @param Vue The Vue instance.
  * @param options Configuration options.
  */
-<<<<<<< HEAD
 function install(Vue: typeof _Vue, options: VueGtmUseOptions = { id: '' }): void {
-  if (Array.isArray(options.id)) {
-    for (const idOrObject of options.id) {
-      if (typeof idOrObject === 'string') {
-        assertIsGtmId(idOrObject);
-      } else {
-        assertIsGtmId(idOrObject.id);
-      }
-    }
-  } else {
-    assertIsGtmId(options.id);
-  }
-
-=======
-function install(app: App, options: VueGtmUseOptions = { id: '' }): void {
->>>>>>> 3cd4e268
   // Apply default configuration
   options = { trackOnNextTick: false, ...options };
 
   // Add to vue prototype and also from globals
-<<<<<<< HEAD
-  gtmPlugin = new GtmPlugin(options.id, options);
+  gtmPlugin = new GtmPlugin(options);
   Vue.prototype.$gtm = Vue.gtm = gtmPlugin;
-=======
-  gtmPlugin = new GtmPlugin(options);
-  app.config.globalProperties.$gtm = gtmPlugin;
->>>>>>> 3cd4e268
 
   // Handle vue-router if defined
   if (options.vueRouter) {
@@ -165,12 +137,7 @@
 /**
  * Vue GTM Plugin.
  */
-<<<<<<< HEAD
 export type VueGtmPlugin = PluginObject<VueGtmUseOptions>;
-export { VueGtmUseOptions } from './config';
-=======
-export type VueGtmPlugin = Plugin;
->>>>>>> 3cd4e268
 
 const _default: VueGtmPlugin = { install };
 
