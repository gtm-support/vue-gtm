<<<<<<< HEAD
import Vue from 'vue';
import { CombinedVueInstance, ExtendedVue } from 'vue/types/vue';
import VueGtm from '../src/index';
import type { DataLayerObject } from '../src/plugin';
import VueGtmPlugin from '../src/plugin';
=======
import type { DataLayerObject } from '../src/index';
import { createGtm, GtmPlugin as VueGtmPlugin } from '../src/index';
>>>>>>> 3cd4e268
import { appendAppDivToBody, createAppWithComponent, resetDataLayer, resetHtml } from './vue-helper';

// TODO: Find out why Vue in vue-2 is undefined

// Skip for now
describe.skip('Vue.use', () => {
  afterEach(() => {
    resetHtml();
    resetDataLayer();
  });

  test('should append google tag manager script to DOM', () => {
    appendAppDivToBody();

    const app: ExtendedVue<Vue, unknown, unknown, unknown, Record<never, any>> = Vue.extend({
      name: 'App',
      render(createElement) {
        return createElement('div');
      }
    });

    expect(window['dataLayer']).toBeUndefined();
    expect(document.scripts.length).toBe(0);

    Vue.use(VueGtm, { id: 'GTM-DEMO' });

    new Vue({
      render: (h) => h(app)
    }).$mount('#app');

    expect(window['dataLayer']).toBeDefined();
    expect(document.scripts.length).toBe(1);
    expect(document.scripts.item(0)).toBeDefined();
    expect(document.scripts.item(0)?.src).toBe('https://www.googletagmanager.com/gtm.js?id=GTM-DEMO');
  });

  test('should append multiple google tag manager scripts to DOM', () => {
    appendAppDivToBody();
    const app: ExtendedVue<Vue, unknown, unknown, unknown, Record<never, any>> = Vue.extend({
      name: 'App',
      render(createElement) {
        return createElement('div');
      }
    });

    expect(window['dataLayer']).toBeUndefined();
    expect(document.scripts.length).toBe(0);

    Vue.use(VueGtm, {
      id: [
        { id: 'GTM-DEMO', queryParams: { gtm_auth: 'abc123', gtm_preview: 'env-1', gtm_cookies_win: 'x' } },
        { id: 'GTM-DEMO2', queryParams: { gtm_auth: 'abc234', gtm_preview: 'env-2', gtm_cookies_win: 'x' } }
      ]
    });

    new Vue({
      render: (h) => h(app)
    }).$mount('#app');

    expect(window['dataLayer']).toBeDefined();
    expect(document.scripts.length).toBe(2);
    expect(document.scripts.item(0)).toBeDefined();
    expect(document.scripts.item(0)?.src).toBe(
      'https://www.googletagmanager.com/gtm.js?id=GTM-DEMO&gtm_auth=abc123&gtm_preview=env-1&gtm_cookies_win=x'
    );
    expect(document.scripts.item(1)?.src).toBe(
      'https://www.googletagmanager.com/gtm.js?id=GTM-DEMO2&gtm_auth=abc234&gtm_preview=env-2&gtm_cookies_win=x'
    );
  });

  test('should not append google tag manager script to DOM if disabled', () => {
    appendAppDivToBody();

    const app: ExtendedVue<Vue, unknown, unknown, unknown, Record<never, any>> = Vue.extend({
      name: 'App',
      render(createElement) {
        return createElement('div');
      }
    });

    expect(window['dataLayer']).toBeUndefined();
    expect(document.scripts.length).toBe(0);

    Vue.use(VueGtm, { id: 'GTM-DEMO', enabled: false });

    new Vue({
      render: (h) => h(app)
    }).$mount('#app');

    expect(window['dataLayer']).toBeUndefined();
    expect(document.scripts.length).toBe(0);
  });

  test('should append google tag manager script to DOM after lazy enable', () => {
    appendAppDivToBody();

    const appComponent: ExtendedVue<Vue, unknown, unknown, unknown, Record<never, any>> = Vue.extend({
      name: 'App',
      render(createElement) {
        return createElement('div');
      }
    });

    expect(window['dataLayer']).toBeUndefined();
    expect(document.scripts.length).toBe(0);

    Vue.use(VueGtm, { id: 'GTM-DEMO', enabled: false });

    // eslint-disable-next-line @typescript-eslint/ban-types
    const vue: CombinedVueInstance<Vue, object, object, object, Record<never, any>> = new Vue({
      render: (h) => h(appComponent)
    }).$mount('#app');

    const gtmPlugin: VueGtmPlugin = vue.$gtm;
    expect(gtmPlugin).toBeDefined();

    gtmPlugin.enable(true);

    expect(window['dataLayer']).toBeDefined();
    expect(document.scripts.length).toBe(1);
    expect(document.scripts.item(0)).toBeDefined();
    expect(document.scripts.item(0)?.src).toBe('https://www.googletagmanager.com/gtm.js?id=GTM-DEMO');
  });

  describe('Check src.nonce', () => {
    afterEach(() => {
      resetHtml();
    });

    test('should not set src.nonce by default', () => {
      appendAppDivToBody();
      const app: ExtendedVue<Vue, unknown, unknown, unknown, Record<never, any>> = Vue.extend({
        name: 'App',
        render(createElement) {
          return createElement('div');
        }
      });

      Vue.use(VueGtm, { id: 'GTM-DEMO' });

      new Vue({
        render: (h) => h(app)
      }).$mount('#app');

      expect(document.scripts.length).toBe(1);
      expect(document.scripts.item(0)).toBeDefined();
      expect(document.scripts.item(0)?.nonce).toBe('');
    });

    test('should set src.nonce if configured', () => {
      appendAppDivToBody();
      const app: ExtendedVue<Vue, unknown, unknown, unknown, Record<never, any>> = Vue.extend({
        name: 'App',
        render(createElement) {
          return createElement('div');
        }
      });

      const nonce: string = '2726c7f26c';

      Vue.use(VueGtm, { id: 'GTM-DEMO', nonce });

      new Vue({
        render: (h) => h(app)
      }).$mount('#app');

      expect(document.scripts.length).toBe(1);
      expect(document.scripts.item(0)).toBeDefined();
      expect(document.scripts.item(0)?.nonce).toBe(nonce);
    });

    test('should set src.nonce to empty', () => {
      appendAppDivToBody();
      const app: ExtendedVue<Vue, unknown, unknown, unknown, Record<never, any>> = Vue.extend({
        name: 'App',
        render(createElement) {
          return createElement('div');
        }
      });

      Vue.use(VueGtm, { id: 'GTM-DEMO', nonce: '' });

      new Vue({
        render: (h) => h(app)
      }).$mount('#app');

      expect(document.scripts.length).toBe(1);
      expect(document.scripts.item(0)).toBeDefined();
      expect(document.scripts.item(0)?.nonce).toBe('');
    });
  });

  test('should expose enable and enabled function', () => {
    appendAppDivToBody();
    const { app } = createAppWithComponent();

    Vue.use(VueGtm, { id: 'GTM-DEMO', enabled: false });

    // eslint-disable-next-line @typescript-eslint/ban-types
    const vue: CombinedVueInstance<Vue, object, object, object, Record<never, any>> = new Vue({
      render: (h) => h(app)
    }).$mount('#app');

    const gtmPlugin: VueGtmPlugin = vue.$gtm;

    expect(gtmPlugin.enable).toBeInstanceOf(Function);
    expect(gtmPlugin.enabled).toBeInstanceOf(Function);

    expect(gtmPlugin.enabled()).toBeFalsy();

    gtmPlugin.enable(true);
    expect(gtmPlugin.enabled()).toBeTruthy();

    gtmPlugin.enable(false);
    expect(gtmPlugin.enabled()).toBeFalsy();

    gtmPlugin.enable(true);
    expect(gtmPlugin.enabled()).toBeTruthy();
  });

  test('should expose debug functions', () => {
    appendAppDivToBody();
    const { app } = createAppWithComponent();

    Vue.use(VueGtm, { id: 'GTM-DEMO' });

    // eslint-disable-next-line @typescript-eslint/ban-types
    const vue: CombinedVueInstance<Vue, object, object, object, Record<never, any>> = new Vue({
      render: (h) => h(app)
    }).$mount('#app');

    const gtmPlugin: VueGtmPlugin = vue.$gtm;

    expect(gtmPlugin.debug).toBeInstanceOf(Function);
    expect(gtmPlugin.debugEnabled).toBeInstanceOf(Function);

    expect(gtmPlugin.debugEnabled()).toBeFalsy();

    gtmPlugin.debug(true);
    expect(gtmPlugin.debugEnabled()).toBeTruthy();

    gtmPlugin.debug(false);
    expect(gtmPlugin.debugEnabled()).toBeFalsy();
  });

  test('should expose dataLayer function', () => {
    appendAppDivToBody();
    const { app } = createAppWithComponent();

    Vue.use(VueGtm, { id: 'GTM-DEMO' });

    // eslint-disable-next-line @typescript-eslint/ban-types
    const vue: CombinedVueInstance<Vue, object, object, object, Record<never, any>> = new Vue({
      render: (h) => h(app)
    }).$mount('#app');

    const gtmPlugin: VueGtmPlugin = vue.$gtm;

    expect(gtmPlugin.dataLayer).toBeInstanceOf(Function);
    expect(gtmPlugin.dataLayer()).toEqual(window['dataLayer']);

    gtmPlugin.enable(false);
    expect(gtmPlugin.dataLayer()).toBeFalsy();

    gtmPlugin.enable(true);
    expect(gtmPlugin.dataLayer()).toEqual(window['dataLayer']);
  });

  test('should allow dataLayer to be called with no event, without Typescript error', () => {
    appendAppDivToBody();
    const { app } = createAppWithComponent();

    Vue.use(VueGtm, { id: 'GTM-DEMO' });

    // eslint-disable-next-line @typescript-eslint/ban-types
    const vue: CombinedVueInstance<Vue, object, object, object, Record<never, any>> = new Vue({
      render: (h) => h(app)
    }).$mount('#app');

    const gtmPlugin: VueGtmPlugin = vue.$gtm;

    const dataLayer: DataLayerObject[] | false = gtmPlugin.dataLayer();
    if (dataLayer) {
      dataLayer.push({ 'user-id': 'user-123' });
    }

    expect(window['dataLayer']).toEqual(
      expect.arrayContaining([
        expect.objectContaining({
          'user-id': 'user-123'
        })
      ])
    );
  });

  test('should expose trackView function', () => {
    appendAppDivToBody();
    const { app } = createAppWithComponent();

    Vue.use(VueGtm, { id: 'GTM-DEMO' });

    // eslint-disable-next-line @typescript-eslint/ban-types
    const vue: CombinedVueInstance<Vue, object, object, object, Record<never, any>> = new Vue({
      render: (h) => h(app)
    }).$mount('#app');

    const gtmPlugin: VueGtmPlugin = vue.$gtm;

    expect(gtmPlugin.trackView).toBeInstanceOf(Function);

    gtmPlugin.trackView('ScreenName', 'Path');

    expect(window['dataLayer']).toEqual(
      expect.arrayContaining([
        expect.objectContaining({
          event: 'gtm.js',
          'gtm.start': expect.any(Number)
        }),
        expect.objectContaining({
          'content-name': 'Path',
          'content-view-name': 'ScreenName',
          event: 'content-view'
        })
      ])
    );
  });

  test('should expose trackEvent function', () => {
    appendAppDivToBody();
    const { app } = createAppWithComponent();

    Vue.use(VueGtm, { id: 'GTM-DEMO' });

    // eslint-disable-next-line @typescript-eslint/ban-types
    const vue: CombinedVueInstance<Vue, object, object, object, Record<never, any>> = new Vue({
      render: (h) => h(app)
    }).$mount('#app');

    const gtmPlugin: VueGtmPlugin = vue.$gtm;

    expect(gtmPlugin.trackEvent).toBeInstanceOf(Function);

    gtmPlugin.trackEvent();

    expect(window['dataLayer']).toEqual(
      expect.arrayContaining([
        expect.objectContaining({
          event: 'gtm.js',
          'gtm.start': expect.any(Number)
        }),
        expect.objectContaining({
          action: null,
          event: 'interaction',
          'interaction-type': false,
          target: null,
          'target-properties': null,
          value: null
        })
      ])
    );
  });
});<|MERGE_RESOLUTION|>--- conflicted
+++ resolved
@@ -1,13 +1,6 @@
-<<<<<<< HEAD
 import Vue from 'vue';
 import { CombinedVueInstance, ExtendedVue } from 'vue/types/vue';
-import VueGtm from '../src/index';
-import type { DataLayerObject } from '../src/plugin';
-import VueGtmPlugin from '../src/plugin';
-=======
-import type { DataLayerObject } from '../src/index';
-import { createGtm, GtmPlugin as VueGtmPlugin } from '../src/index';
->>>>>>> 3cd4e268
+import VueGtm, { DataLayerObject, GtmPlugin as VueGtmPlugin } from '../src/index';
 import { appendAppDivToBody, createAppWithComponent, resetDataLayer, resetHtml } from './vue-helper';
 
 // TODO: Find out why Vue in vue-2 is undefined
