--- conflicted
+++ resolved
@@ -2,14 +2,10 @@
  * @vitest-environment node
  */
 
-<<<<<<< HEAD
+import { describe, expect, test } from 'vitest';
 import Vue from 'vue';
-import { CombinedVueInstance } from 'vue/types/vue';
+import type { CombinedVueInstance } from 'vue/types/vue';
 import VueGtm, { useGtm } from '../src/index';
-=======
-import { describe, expect, test } from 'vitest';
-import { createGtm, useGtm } from '../src/index';
->>>>>>> 301ff2a1
 import { createAppWithComponent } from './vue-helper';
 
 describe.skip('SSG Mode', () => {
@@ -19,8 +15,14 @@
     Vue.use(VueGtm, { id: 'GTM-DEMO' });
 
     // eslint-disable-next-line @typescript-eslint/ban-types
-    const vue: CombinedVueInstance<Vue, object, object, object, Record<never, any>> = new Vue({
-      render: (h) => h(app)
+    const vue: CombinedVueInstance<
+      Vue,
+      object,
+      object,
+      object,
+      Record<never, any>
+    > = new Vue({
+      render: (h) => h(app),
     });
 
     expect(useGtm()).toBeDefined();
