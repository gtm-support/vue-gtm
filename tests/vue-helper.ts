--- conflicted
+++ resolved
@@ -1,12 +1,5 @@
-<<<<<<< HEAD
 import Vue from 'vue';
-import { ExtendedVue } from 'vue/types/vue';
-=======
-import type { App } from 'vue';
-import { createApp, defineComponent } from 'vue';
-import type { Router, RouteRecordRaw } from 'vue-router';
-import { createMemoryHistory, createRouter } from 'vue-router';
->>>>>>> 301ff2a1
+import type { ExtendedVue } from 'vue/types/vue';
 
 export function appendAppDivToBody(): void {
   const appDiv: HTMLDivElement = document.createElement('div');
@@ -16,43 +9,31 @@
 
 // eslint-disable-next-line @typescript-eslint/explicit-function-return-type, @typescript-eslint/explicit-module-boundary-types
 export function createAppWithComponent() {
-  const appComponent: ExtendedVue<Vue, unknown, unknown, unknown, Record<never, any>> = Vue.extend({
+  const appComponent: ExtendedVue<
+    Vue,
+    unknown,
+    unknown,
+    unknown,
+    Record<never, any>
+  > = Vue.extend({
     name: 'App',
-<<<<<<< HEAD
     render(createElement) {
       return createElement('div');
-    }
+    },
   });
-  const app: ExtendedVue<Vue, unknown, unknown, unknown, Record<never, any>> = Vue.extend({
+  const app: ExtendedVue<
+    Vue,
+    unknown,
+    unknown,
+    unknown,
+    Record<never, any>
+  > = Vue.extend({
     name: 'App',
     render(createElement) {
       return createElement(appComponent);
-    }
-=======
-    render() {
-      return null;
     },
->>>>>>> 301ff2a1
   });
   return { app, component: appComponent };
-}
-
-// eslint-disable-next-line @typescript-eslint/explicit-function-return-type, @typescript-eslint/explicit-module-boundary-types
-export function createAppWithRouter(routes: RouteRecordRaw[]) {
-  const router: Router = createRouter({
-    history: createMemoryHistory(),
-    routes,
-  });
-  // eslint-disable-next-line @typescript-eslint/typedef
-  const appComponent = defineComponent({
-    name: 'App',
-    render() {
-      return null;
-    },
-  });
-  const app: App<Element> = createApp(appComponent);
-  app.use(router);
-  return { app, router };
 }
 
 export function resetHtml(): void {
