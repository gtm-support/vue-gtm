--- conflicted
+++ resolved
@@ -68,25 +68,14 @@
     "eslint-plugin-jsdoc": "~35.1.3",
     "eslint-plugin-prettier": "~3.4.0",
     "eslint-plugin-spellcheck": "~0.0.17",
-<<<<<<< HEAD
-    "jest": "~26.6.3",
-    "jest-junit": "~12.0.0",
-    "prettier": "2.2.1",
-    "prettier-plugin-organize-imports": "~1.1.1",
-    "ts-jest": "~26.5.5",
-    "typescript": "~4.2.4",
-    "vue": "^2.6.12",
-    "vue-router": "^3.5.1"
-=======
     "jest": "~27.0.4",
     "jest-junit": "~12.2.0",
     "prettier": "2.3.1",
     "prettier-plugin-organize-imports": "~2.1.0",
     "ts-jest": "~27.0.3",
     "typescript": "~4.3.2",
-    "vue": "^3.0.11",
-    "vue-router": "^4.0.8"
->>>>>>> 8d995627
+    "vue": "^2.6.14",
+    "vue-router": "^3.5.1"
   },
   "peerDependencies": {
     "vue": "^2.6.12"
